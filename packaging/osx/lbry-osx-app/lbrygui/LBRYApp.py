import AppKit
import webbrowser
import sys
import os
import logging
import socket
import platform
import shutil
from appdirs import user_data_dir

from PyObjCTools import AppHelper

from twisted.internet import reactor
from twisted.web import server

import Foundation
bundle = Foundation.NSBundle.mainBundle()
lbrycrdd_path = bundle.pathForResource_ofType_('lbrycrdd', None)
lbrycrdd_path_conf = os.path.join(os.path.expanduser("~"), ".lbrycrddpath.conf")
wallet_dir = user_data_dir("lbrycrd")

if not os.path.isdir(wallet_dir):
    shutil.os.mkdir(wallet_dir)

if not os.path.isfile(lbrycrdd_path_conf):
    f = open(lbrycrdd_path_conf, "w")
    f.write(lbrycrdd_path)
    f.close()

from lbrynet.lbrynet_daemon.DaemonServer import DaemonServer
from lbrynet.lbrynet_daemon.DaemonRequest import DaemonRequest
<<<<<<< HEAD
from lbrynet import settings
=======
from lbrynet.conf import API_PORT, API_INTERFACE, ICON_PATH, APP_NAME
from lbrynet.conf import UI_ADDRESS
from lbrynet.core import utils

>>>>>>> 727ea12d

if platform.mac_ver()[0] >= "10.10":
    from LBRYNotify import LBRYNotify

log = logging.getLogger(__name__)


def test_internet_connection():
    return utils.check_connection()


class LBRYDaemonApp(AppKit.NSApplication):
    def finishLaunching(self):
        self.connection = False
        statusbar = AppKit.NSStatusBar.systemStatusBar()
        self.statusitem = statusbar.statusItemWithLength_(AppKit.NSVariableStatusItemLength)
        self.icon = AppKit.NSImage.alloc().initByReferencingFile_(settings.ICON_PATH)
        self.icon.setScalesWhenResized_(True)
        self.icon.setSize_((20, 20))
        self.statusitem.setImage_(self.icon)
        self.menubarMenu = AppKit.NSMenu.alloc().init()
        self.open = AppKit.NSMenuItem.alloc().initWithTitle_action_keyEquivalent_("Open", "openui:", "")
        self.menubarMenu.addItem_(self.open)
        self.quit = AppKit.NSMenuItem.alloc().initWithTitle_action_keyEquivalent_("Quit", "replyToApplicationShouldTerminate:", "")
        self.menubarMenu.addItem_(self.quit)
        self.statusitem.setMenu_(self.menubarMenu)
        self.statusitem.setToolTip_(settings.APP_NAME)


        if test_internet_connection():
            if platform.mac_ver()[0] >= "10.10":
                LBRYNotify("Starting LBRY")
        else:
            if platform.mac_ver()[0] >= "10.10":
                LBRYNotify("LBRY needs an internet connection to start, try again when one is available")
            sys.exit(0)

        lbry = DaemonServer()
        d = lbry.start(use_authentication=False)
        d.addCallback(lambda _: webbrowser.open(settings.UI_ADDRESS))
        lbrynet_server = server.Site(lbry.root)
        lbrynet_server.requestFactory = DaemonRequest
        reactor.listenTCP(settings.API_PORT, lbrynet_server, interface=settings.API_INTERFACE)

    def openui_(self, sender):
        webbrowser.open(settings.UI_ADDRESS)

    def replyToApplicationShouldTerminate_(self, shouldTerminate):
        if platform.mac_ver()[0] >= "10.10":
            LBRYNotify("Goodbye!")
        reactor.stop()<|MERGE_RESOLUTION|>--- conflicted
+++ resolved
@@ -3,16 +3,11 @@
 import sys
 import os
 import logging
-import socket
 import platform
 import shutil
 from appdirs import user_data_dir
-
-from PyObjCTools import AppHelper
-
 from twisted.internet import reactor
 from twisted.web import server
-
 import Foundation
 bundle = Foundation.NSBundle.mainBundle()
 lbrycrdd_path = bundle.pathForResource_ofType_('lbrycrdd', None)
@@ -29,14 +24,9 @@
 
 from lbrynet.lbrynet_daemon.DaemonServer import DaemonServer
 from lbrynet.lbrynet_daemon.DaemonRequest import DaemonRequest
-<<<<<<< HEAD
 from lbrynet import settings
-=======
-from lbrynet.conf import API_PORT, API_INTERFACE, ICON_PATH, APP_NAME
-from lbrynet.conf import UI_ADDRESS
 from lbrynet.core import utils
 
->>>>>>> 727ea12d
 
 if platform.mac_ver()[0] >= "10.10":
     from LBRYNotify import LBRYNotify
@@ -79,7 +69,7 @@
         d.addCallback(lambda _: webbrowser.open(settings.UI_ADDRESS))
         lbrynet_server = server.Site(lbry.root)
         lbrynet_server.requestFactory = DaemonRequest
-        reactor.listenTCP(settings.API_PORT, lbrynet_server, interface=settings.API_INTERFACE)
+        reactor.listenTCP(settings.api_port, lbrynet_server, interface=settings.API_INTERFACE)
 
     def openui_(self, sender):
         webbrowser.open(settings.UI_ADDRESS)
